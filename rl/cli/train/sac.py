import os
import click
import torch
import random
import numpy as np
from rl import SAVE_DIR

from rl.runner.sac import run_sac


@click.command()
@click.option(
    "--exp-name",
    type=click.STRING,
    required=True,
    help="The experiment-name for logging.",
)
@click.option(
    "--env-id",
    type=click.STRING,
    default="Hopper-v4",
    help="The env id registered in gym.",
    show_default=True,
)
@click.option(
    "--tmp",
    type=float,
    default=0.2,
    help="Temperature for balancing exploration and exploitation.",
    show_default=True,
)
@click.option(
    "--auto-tmp",
    type=bool,
    default=False,
    is_flag=True,
)
@click.option(
    "--policy-reg-coeff",
    type=click.FLOAT,
    default=0.0,
    help="Coefficient for regulating policy.(squre of mean and log_std).",
    show_default=True,
)
@click.option(
    "--n-epochs",
    type=click.INT,
    default=1_000,
    show_default=True,
)
@click.option("--seed", type=click.INT, default=777, help="Seed", show_default=True)
def sac(
    exp_name: str,
    env_id: str,
    seed: int,
    auto_tmp: bool,
    tmp: float,
    **agent_kwargs,
) -> None:
    """Soft Actor Critic."""
    # Fix seed.
    torch.manual_seed(seed)
    random.seed(seed)
    np.random.seed(seed)
    exp_dir = SAVE_DIR / env_id / exp_name
    os.makedirs(exp_dir, exist_ok=True)
<<<<<<< HEAD
    run_sac(env_id, exp_dir, **agent_kwargs)
=======
    tmp = "auto" if auto_tmp else tmp
    run_sac(env_id, exp_dir, tmp=tmp, **agent_kwargs)
>>>>>>> 4b9cd7c0
<|MERGE_RESOLUTION|>--- conflicted
+++ resolved
@@ -64,9 +64,5 @@
     np.random.seed(seed)
     exp_dir = SAVE_DIR / env_id / exp_name
     os.makedirs(exp_dir, exist_ok=True)
-<<<<<<< HEAD
-    run_sac(env_id, exp_dir, **agent_kwargs)
-=======
     tmp = "auto" if auto_tmp else tmp
-    run_sac(env_id, exp_dir, tmp=tmp, **agent_kwargs)
->>>>>>> 4b9cd7c0
+    run_sac(env_id, exp_dir, tmp=tmp, **agent_kwargs)